[
  {
    "repository": "Git",
    "url": "https://github.com/andreamazz/AMScrollingNavbar.git",
    "path": "AMScrollingNavbar",
    "branch": "master",
    "maintainer": "andrea@fancypixel.it",
    "compatibility": [
      {
        "version": "3.0",
        "commit": "424000e3ee8549fdc0705cb4fd1a0fae321ad787"
      },
      {
        "version": "4.0",
        "commit": "a9d68fb796886d03790fbef816e882e9d3edffaa"
      }
    ],
    "platforms": [
      "Darwin"
    ],
    "actions": [
      {
        "action": "BuildXcodeProjectTarget",
        "project": "AMScrollingNavbar.xcodeproj",
        "target": "AMScrollingNavbar",
        "destination": "generic/platform=iOS",
        "configuration": "Release"
      }
    ]
  },
  {
    "repository": "Git",
    "url": "https://github.com/Alamofire/Alamofire.git",
    "path": "Alamofire",
    "branch": "master",
    "maintainer": "cnoon@alamofire.org",
    "compatibility": [
      {
        "version": "3.0",
        "commit": "b03b43cc381ec02eb9855085427186ef89055eef"
      }
    ],
    "platforms": [
      "Darwin"
    ],
    "actions": [
      {
        "action": "BuildXcodeWorkspaceScheme",
        "workspace": "Alamofire.xcworkspace",
        "scheme": "Alamofire iOS",
        "destination": "generic/platform=iOS",
        "configuration": "Release"
      },
      {
        "action": "BuildXcodeWorkspaceScheme",
        "workspace": "Alamofire.xcworkspace",
        "scheme": "Alamofire macOS",
        "destination": "generic/platform=macOS",
        "configuration": "Release"
      },
      {
        "action": "BuildXcodeWorkspaceScheme",
        "workspace": "Alamofire.xcworkspace",
        "scheme": "Alamofire tvOS",
        "destination": "generic/platform=tvOS",
        "configuration": "Release"
      },
      {
        "action": "BuildXcodeWorkspaceScheme",
        "workspace": "Alamofire.xcworkspace",
        "scheme": "Alamofire watchOS",
        "destination": "generic/platform=watchOS",
        "configuration": "Release"
      },
      {
        "action": "BuildXcodeWorkspaceScheme",
        "workspace": "Alamofire.xcworkspace",
        "scheme": "iOS Example",
        "destination": "generic/platform=iOS",
        "configuration": "Release"
      }
    ]
  },
  {
    "repository": "Git",
    "url": "https://github.com/AsyncNinja/AsyncNinja.git",
    "path": "AsyncNinja",
    "branch": "master",
    "compatibility": [
      {
        "version": "3.1",
        "commit": "91b80dd2fc959b7673b5151bba41beef8e877607"
      },
      {
        "version": "4.0",
        "commit": "efc83bd21d8c25ba3896debab5f66408f683a1e7"
      }
    ],
    "maintainer": "antonvmironov@gmail.com",
    "platforms": [
      "Darwin",
      "Linux"
    ],
    "actions": [
      {
        "action": "BuildXcodeProjectScheme",
        "project": "AsyncNinja.xcodeproj",
        "scheme": "AsyncNinja",
        "destination": "generic/platform=macOS",
        "configuration": "Release"
      },
      {
        "action": "TestXcodeProjectScheme",
        "project": "AsyncNinja.xcodeproj",
        "scheme": "AsyncNinja",
        "destination": "platform=macOS"
      },
      {
        "action": "BuildXcodeProjectScheme",
        "project": "AsyncNinja.xcodeproj",
        "scheme": "AsyncNinja",
        "destination": "generic/platform=iOS",
        "configuration": "Release"
      },
      {
        "action": "TestXcodeProjectScheme",
        "project": "AsyncNinja.xcodeproj",
        "scheme": "AsyncNinja",
        "destination": "platform=iOS Simulator,name=iPhone 5"
      },
      {
        "action": "TestXcodeProjectScheme",
        "project": "AsyncNinja.xcodeproj",
        "scheme": "AsyncNinja",
        "destination": "platform=iOS Simulator,name=iPhone 7"
      },
      {
        "action": "BuildXcodeProjectScheme",
        "project": "AsyncNinja.xcodeproj",
        "scheme": "AsyncNinja",
        "destination": "generic/platform=tvOS",
        "configuration": "Release"
      },
      {
        "action": "TestXcodeProjectScheme",
        "project": "AsyncNinja.xcodeproj",
        "scheme": "AsyncNinja",
        "destination": "platform=tvOS Simulator,name=Apple TV 1080p"
      },
      {
        "action": "BuildXcodeProjectScheme",
        "project": "AsyncNinja.xcodeproj",
        "scheme": "AsyncNinja",
        "destination": "generic/platform=watchOS",
        "configuration": "Release"
      },
      {
        "action": "BuildSwiftPackage",
        "configuration": "release"
      },
      {
        "action": "TestSwiftPackage"
      }
    ]
  },
  {
    "repository": "Git",
    "url": "https://github.com/igor-makarov/BeaconKit.git",
    "path": "BeaconKit",
    "branch": "master",
    "maintainer": "igormaka@gmail.com",
    "compatibility": [
      {
        "version": "3.1",
        "commit": "189b40655da001a9599337767687857b4cf91b36"
      },
      {
        "version": "4.0",
        "commit": "189b40655da001a9599337767687857b4cf91b36"
      },
      {
        "version": "4.0.3",
        "commit": "189b40655da001a9599337767687857b4cf91b36"
      }
    ],
    "platforms": [
      "Darwin"
    ],
    "actions": [
      {
        "action": "BuildSwiftPackage",
        "configuration": "debug"
      },
      {
        "action": "TestSwiftPackage",
        "configuration": "debug"
      }
    ]
  },
  {
    "repository": "Git",
    "url": "https://github.com/IBM-Swift/BlueSocket",
    "path": "BlueSocket",
    "branch": "master",
    "maintainer": "babt@us.ibm.com",
    "compatibility": [
      {
        "version": "3.0",
        "commit": "b0dcf15387be3641ecafea52f872fcd106cb644a"
      }
    ],
    "platforms": [
      "Darwin"
    ],
    "actions": [
      {
        "action": "BuildXcodeWorkspaceScheme",
        "workspace": "BlueSocket.xcworkspace",
        "scheme": "Socket",
        "destination": "generic/platform=macOS",
        "configuration": "Release"
      },
      {
        "action": "BuildXcodeWorkspaceScheme",
        "workspace": "BlueSocket.xcworkspace",
        "scheme": "Socket-iOS",
        "destination": "generic/platform=iOS",
        "configuration": "Release"
      }
    ]
  },
  {
    "repository": "Git",
    "url": "https://github.com/badoo/Chatto.git",
    "path": "Chatto",
    "branch": "master",
    "maintainer": "a.p.schukin@gmail.com",
    "compatibility": [
      {
        "version": "3.1",
        "commit": "0eb7ac56b76ed5c1024b7035ed0e29f69c74c8e7"
      },
      {
        "version": "4.0.3",
        "commit": "3e4b1a7167b066b1472fe217778461f9d7bd46fd"
      }
    ],
    "platforms": [
      "Darwin"
    ],
    "actions": [
      {
        "action": "BuildXcodeWorkspaceScheme",
        "workspace": "Chatto.xcworkspace",
        "scheme": "Chatto",
        "destination": "generic/platform=iOS",
        "configuration": "Release"
      },
      {
        "action": "TestXcodeWorkspaceScheme",
        "workspace": "Chatto.xcworkspace",
        "scheme": "Chatto",
        "destination": "platform=iOS Simulator,name=iPhone 7"
      },
      {
        "action": "BuildXcodeWorkspaceScheme",
        "workspace": "Chatto.xcworkspace",
        "scheme": "ChattoAdditions",
        "destination": "generic/platform=iOS",
        "configuration": "Release"
      },
      {
        "action": "TestXcodeWorkspaceScheme",
        "workspace": "Chatto.xcworkspace",
        "scheme": "ChattoAdditions",
        "destination": "platform=iOS Simulator,name=iPhone 7"
      },
      {
        "action": "BuildXcodeWorkspaceScheme",
        "workspace": "ChattoApp/ChattoApp.xcworkspace",
        "scheme": "ChattoApp",
        "destination": "generic/platform=iOS",
        "configuration": "Release"
      },
      {
        "action": "TestXcodeWorkspaceScheme",
        "workspace": "ChattoApp/ChattoApp.xcworkspace",
        "scheme": "ChattoApp",
        "destination": "platform=iOS Simulator,name=iPhone 7"
      }
    ]
  },
  {
    "repository": "Git",
    "url": "https://github.com/emaloney/CleanroomLogger.git",
    "path": "CleanroomLogger",
    "branch": "master",
    "maintainer": "emaloney@gilt.com",
    "compatibility": [
      {
        "version": "3.0",
        "commit": "1d6cd902ace110048c91b4bfdfeffa955738522f"
      },
      {
        "version": "3.1",
        "commit": "d023ef2e6a2165bb162f4385828e321d4573fca0"
      }
    ],
    "platforms": [
      "Darwin"
    ],
    "actions": [
      {
        "action": "BuildXcodeProjectScheme",
        "project": "CleanroomLogger.xcodeproj",
        "scheme": "CleanroomLogger",
        "destination": "generic/platform=iOS",
        "configuration": "Release"
      },
      {
        "action": "BuildXcodeProjectScheme",
        "project": "CleanroomLogger.xcodeproj",
        "scheme": "CleanroomLogger",
        "destination": "generic/platform=macOS",
        "configuration": "Release"
      },
      {
        "action": "BuildXcodeProjectScheme",
        "project": "CleanroomLogger.xcodeproj",
        "scheme": "CleanroomLogger",
        "destination": "generic/platform=tvOS",
        "configuration": "Release"
      },
      {
        "action": "BuildXcodeProjectScheme",
        "project": "CleanroomLogger.xcodeproj",
        "scheme": "CleanroomLogger",
        "destination": "generic/platform=watchOS",
        "configuration": "Release"
      },
      {
        "action": "TestXcodeProjectScheme",
        "project": "CleanroomLogger.xcodeproj",
        "scheme": "CleanroomLogger",
        "destination": "platform=macOS"
      }
    ]
  },
  {
    "repository": "Git",
    "url": "https://github.com/JohnEstropia/CoreStore",
    "path": "CoreStore",
    "branch": "master",
    "maintainer": "rommel.estropia@gmail.com",
    "compatibility": [
      {
        "version": "3.2",
        "commit": "e314db8f56b83f2cc761a70cdfc3b823b9815c03"
      },
      {
        "version": "4.0",
        "commit": "83e6082c5646c5eb4d3130ce575ab858df168c59"
      }
    ],
    "platforms": [
      "Darwin"
    ],
    "actions": [
      {
        "action": "BuildXcodeWorkspaceScheme",
        "workspace": "CoreStore.xcworkspace",
        "scheme": "CoreStore iOS",
        "destination": "generic/platform=iOS",
        "configuration": "Release"
      },
      {
        "action": "BuildXcodeWorkspaceScheme",
        "workspace": "CoreStore.xcworkspace",
        "scheme": "CoreStore OSX",
        "destination": "generic/platform=macOS",
        "configuration": "Release"
      },
      {
        "action": "BuildXcodeWorkspaceScheme",
        "workspace": "CoreStore.xcworkspace",
        "scheme": "CoreStore tvOS",
        "destination": "generic/platform=tvOS",
        "configuration": "Release"
      },
      {
        "action": "BuildXcodeWorkspaceScheme",
        "workspace": "CoreStore.xcworkspace",
        "scheme": "CoreStore watchOS",
        "destination": "generic/platform=watchOS",
        "configuration": "Release"
      },
      {
        "action": "BuildXcodeWorkspaceScheme",
        "workspace": "CoreStore.xcworkspace",
        "scheme": "CoreStoreDemo",
        "destination": "generic/platform=iOS",
        "configuration": "Release"
      },
      {
        "action": "TestXcodeWorkspaceScheme",
        "workspace": "CoreStore.xcworkspace",
        "scheme": "CoreStore iOS",
        "destination": "platform=iOS Simulator,name=iPhone 7"
      },
      {
        "action": "TestXcodeWorkspaceScheme",
        "workspace": "CoreStore.xcworkspace",
        "scheme": "CoreStore OSX",
        "destination": "platform=macOS"
      },
      {
        "action": "TestXcodeWorkspaceScheme",
        "workspace": "CoreStore.xcworkspace",
        "scheme": "CoreStore tvOS",
        "destination": "platform=tvOS Simulator,name=Apple TV 1080p"
      }
    ]
  },
  {
    "repository": "Git",
    "url": "https://github.com/louisdh/cub.git",
    "path": "cub",
    "branch": "master",
    "maintainer": "louisdhauwe@silverfox.be",
    "compatibility": [
      {
        "version": "4.0.3",
        "commit": "3574d3fda70091f8dea6494cafa4bca0c340b354"
      }
    ],
    "platforms": [
      "Darwin"
    ],
    "actions": [
      {
        "action": "BuildXcodeWorkspaceScheme",
        "workspace": "Cub.xcworkspace",
        "scheme": "Cub iOS [Double]",
        "destination": "generic/platform=iOS",
        "configuration": "Release"
      },
      {
        "action": "BuildXcodeWorkspaceScheme",
        "workspace": "Cub.xcworkspace",
        "scheme": "Cub macOS Release [Double]",
        "destination": "generic/platform=macOS",
        "configuration": "Release"
      },
      {
        "action": "TestXcodeWorkspaceScheme",
        "workspace": "Cub.xcworkspace",
        "scheme": "Cub macOS Tests",
        "destination": "platform=macOS"
      }
    ]
  },
  {
    "repository": "Git",
    "url": "https://github.com/Bouke/DNS.git",
    "path": "DNS",
    "branch": "master",
    "maintainer": "bouke@haarsma.eu",
    "compatibility": [
      {
        "version": "3.1",
        "commit": "9e102ed702045a09eae77b16d223160a66c3f8bc"
      },
      {
        "version": "4.0",
        "commit": "04ae84dbaf423214c644590cbe0d837edfbfd411"
      }
    ],
    "platforms": [
      "Darwin"
    ],
    "actions": [
      {
        "action": "BuildSwiftPackage",
        "configuration": "release"
      },
      {
        "action": "TestSwiftPackage"
      }
    ]
  },
  {
    "repository": "Git",
    "url": "https://github.com/bignerdranch/Deferred.git",
    "path": "Deferred",
    "branch": "master",
    "compatibility": [
      {
        "version": "3.2",
        "commit": "190f44e8de0d949c7cdc55e3b3bd856a05b42a67"
      },
      {
        "version": "4.0",
        "commit": "190f44e8de0d949c7cdc55e3b3bd856a05b42a67"
      }
    ],
    "platforms": [
      "Darwin",
      "Linux"
    ],
    "maintainer": "zachary@bignerdranch.com",
    "actions": [
      {
        "action": "BuildSwiftPackage",
        "configuration": "release"
      },
      {
        "action": "BuildXcodeProjectScheme",
        "project": "Deferred.xcodeproj",
        "scheme": "MobileDeferred",
        "destination": "generic/platform=iOS",
        "configuration": "Release"
      },
      {
        "action": "BuildXcodeProjectScheme",
        "project": "Deferred.xcodeproj",
        "scheme": "TVDeferred",
        "destination": "generic/platform=tvOS",
        "configuration": "Release"
      },
      {
        "action": "BuildXcodeProjectScheme",
        "project": "Deferred.xcodeproj",
        "scheme": "NanoDeferred",
        "destination": "generic/platform=watchOS",
        "configuration": "Release"
      },
      {
        "action": "TestSwiftPackage"
      }
    ]
  },
  {
    "repository": "Git",
    "url": "https://github.com/ankurp/Dollar.git",
    "path": "Dollar",
    "branch": "master",
    "maintainer": "ankur.patel@ymail.com",
    "compatibility": [
      {
        "version": "3.0",
        "commit": "c0dd3c0f8cd5fa12f8b433f3f2e3e50fa7debdf5"
      }
    ],
    "platforms": [
      "Darwin"
    ],
    "actions": [
      {
        "action": "BuildXcodeProjectScheme",
        "project": "Dollar.xcodeproj",
        "scheme": "Dollar",
        "destination": "generic/platform=macOS",
        "configuration": "Release"
      }
    ]
  },
  {
    "repository": "Git",
    "url": "https://github.com/jflinter/Dwifft.git",
    "path": "Dwifft",
    "branch": "master",
    "maintainer": "jflinter11@gmail.com",
    "compatibility": [
      {
        "version": "3.0",
        "commit": "e3e8bf0d2355a23dc0f1af3a0b6465efcb3b6488"
      },
      {
        "version": "3.1",
        "commit": "e3e8bf0d2355a23dc0f1af3a0b6465efcb3b6488"
      }
    ],
    "platforms": [
      "Darwin"
    ],
    "actions": [
      {
        "action": "BuildXcodeProjectTarget",
        "project": "Dwifft.xcodeproj",
        "target": "Dwifft",
        "destination": "generic/platform=iOS",
        "configuration": "Release"
      }
    ]
  },
  {
    "repository": "Git",
    "url": "https://github.com/groue/GRDB.swift.git",
    "path": "GRDB.swift",
    "branch": "master",
    "compatibility": [
      {
        "version": "4.0",
        "commit": "58e05d13d1e5b42c70c6dd36d64cf1a44fabbb45"
      },
      {
        "version": "3.1",
        "commit": "ba8375adb120a9c67de8cc8f420c934581a82e3b"
      }
    ],
    "platforms": [
      "Darwin"
    ],
    "maintainer": "gwendal.roue@gmail.com",
    "actions": [
      {
        "action": "BuildSwiftPackage",
<<<<<<< HEAD
        "configuration": "release",
        "xfail": {
          "compatibility": {
            "4.0": {
              "branch": {
                "master": "https://bugs.swift.org/browse/SR-6907",
                "swift-4.2-branch": "https://bugs.swift.org/browse/SR-6907"
              }
            },
            "3.1": {
              "branch": {
                "master": "https://bugs.swift.org/browse/SR-6907",
                "swift-4.2-branch": "https://bugs.swift.org/browse/SR-6907"
              }
            }
          }
        }
=======
        "configuration": "release"
>>>>>>> f0edc039
      },
      {
        "action": "TestSwiftPackage"
      }
    ]
  },
  {
    "repository": "Git",
    "url": "https://github.com/artsabintsev/Guitar.git",
    "path": "Guitar",
    "branch": "master",
    "compatibility": [
      {
        "version": "4.0",
        "commit": "d88afd48e8793d66f4609db98710b679ce039341"
      },
      {
        "version": "3.1",
        "commit": "f3135a5c1fc7ac079cf4156992455b254b16bb84"
      }
    ],
    "maintainer": "arthur@sabintsev.com",
    "platforms": [
      "Darwin",
      "Linux"
    ],
    "actions": [
      {
        "action": "BuildSwiftPackage",
        "configuration": "release"
      },
      {
        "action": "TestSwiftPackage"
      }
    ]
  },
  {
    "repository": "Git",
    "url": "https://github.com/IBAnimatable/IBAnimatable.git",
    "path": "IBAnimatable",
    "branch": "master",
    "maintainer": "JakeLinAu@gmail.com",
    "compatibility": [
      {
        "version": "4.0",
        "commit": "b565f2755567e3b75311393f643fa14f4cccf69b"
      }
    ],
    "platforms": [
      "Darwin"
    ],
    "actions": [
      {
        "action": "BuildXcodeWorkspaceScheme",
        "workspace": "IBAnimatable.xcworkspace",
        "scheme": "IBAnimatable",
        "destination": "generic/platform=iOS",
        "configuration": "Release"
      },
      {
        "action": "BuildXcodeWorkspaceScheme",
        "workspace": "IBAnimatable.xcworkspace",
        "scheme": "IBAnimatableApp",
        "destination": "generic/platform=iOS",
        "configuration": "Release"
      }
    ]
  },
  {
    "repository": "Git",
    "url": "https://github.com/IBAnimatable/IBAnimatable.git",
    "path": "IBAnimatable",
    "branch": "master",
    "maintainer": "JakeLinAu@gmail.com",
    "compatibility": [
      {
        "version": "3.0",
        "commit": "b428dd736d9418e03a1fad19d89f2c9b99389227"
      }
    ],
    "platforms": [
      "Darwin"
    ],
    "actions": [
      {
        "action": "BuildXcodeProjectScheme",
        "project": "IBAnimatable.xcodeproj",
        "scheme": "IBAnimatable",
        "destination": "generic/platform=iOS",
        "configuration": "Release"
      },
      {
        "action": "BuildXcodeProjectScheme",
        "project": "IBAnimatable.xcodeproj",
        "scheme": "IBAnimatableApp",
        "destination": "generic/platform=iOS",
        "configuration": "Release"
      }
    ]
  },
  {
    "repository": "Git",
    "url": "https://github.com/jessesquires/JSQCoreDataKit.git",
    "path": "JSQCoreDataKit",
    "branch": "master",
    "maintainer": "jesse@jessesquires.com",
    "compatibility": [
      {
        "version": "4.0",
        "commit": "c48fed73909a295d9aa80e22a4a0e26a04301723"
      },
      {
        "version": "3.0",
        "commit": "5e8b8327fc87c008e718a2c1aa0a78b7eac16a53"
      }
    ],
    "platforms": [
      "Darwin"
    ],
    "actions": [
      {
        "action": "BuildXcodeProjectTarget",
        "project": "JSQCoreDataKit.xcodeproj",
        "target": "JSQCoreDataKit-iOS",
        "destination": "generic/platform=iOS",
        "configuration": "Release"
      },
      {
        "action": "TestXcodeProjectScheme",
        "project": "JSQCoreDataKit.xcodeproj",
        "scheme": "JSQCoreDataKitTests",
        "destination": "platform=iOS Simulator,name=iPhone 6s"
      }
    ]
  },
  {
    "repository": "Git",
    "url": "https://github.com/jessesquires/JSQDataSourcesKit.git",
    "path": "JSQDataSourcesKit",
    "branch": "master",
    "maintainer": "jesse@jessesquires.com",
    "compatibility": [
      {
        "version": "4.0",
        "commit": "25ee7e2e2ab50d5e2237292ddc74973c68aee89a"
      },
      {
        "version": "3.0",
        "commit": "b764e341713d67ab9c8160929f46e55ad1e2ca07"
      }
    ],
    "platforms": [
      "Darwin"
    ],
    "actions": [
      {
        "action": "BuildXcodeProjectTarget",
        "project": "JSQDataSourcesKit.xcodeproj",
        "target": "JSQDataSourcesKit-iOS",
        "destination": "generic/platform=iOS",
        "configuration": "Release"
      },
      {
        "action": "TestXcodeProjectScheme",
        "project": "JSQDataSourcesKit.xcodeproj",
        "scheme": "JSQDataSourcesKitTests",
        "destination": "platform=iOS Simulator,name=iPhone 6s"
      }
    ]
  },
  {
    "repository": "Git",
    "url": "https://github.com/kishikawakatsumi/KeychainAccess.git",
    "path": "KeychainAccess",
    "branch": "master",
    "maintainer": "kishikawakatsumi@mac.com",
    "compatibility": [
      {
        "version": "3.0",
        "commit": "6e3d9679fd49c7ae8869454e76edf1306983c62c"
      }
    ],
    "platforms": [
      "Darwin"
    ],
    "actions": [
      {
        "action": "BuildXcodeWorkspaceScheme",
        "workspace": "KeychainAccess.xcworkspace",
        "scheme": "KeychainAccess",
        "destination": "platform=macOS",
        "configuration": "Release"
      },
      {
        "action": "BuildXcodeWorkspaceScheme",
        "workspace": "KeychainAccess.xcworkspace",
        "scheme": "KeychainAccess",
        "destination": "generic/platform=iOS",
        "configuration": "Release"
      },
      {
        "action": "BuildXcodeWorkspaceScheme",
        "workspace": "KeychainAccess.xcworkspace",
        "scheme": "KeychainAccess",
        "destination": "generic/platform=tvOS",
        "configuration": "Release"
      },
      {
        "action": "BuildXcodeWorkspaceScheme",
        "workspace": "KeychainAccess.xcworkspace",
        "scheme": "KeychainAccess",
        "destination": "generic/platform=watchOS",
        "configuration": "Release"
      }
    ]
  },
  {
    "repository": "Git",
    "url": "https://github.com/kickstarter/Kickstarter-Prelude",
    "path": "Kickstarter-Prelude",
    "branch": "master",
    "maintainer": "stephen@stephencelis.com",
    "compatibility": [
      {
        "version": "3.0",
        "commit": "9b2cc23ce8acf29b4b666a80a665c67cba800aac"
      }
    ],
    "platforms": [
      "Darwin"
    ],
    "actions": [
      {
        "action": "BuildXcodeProjectScheme",
        "project": "Prelude.xcodeproj",
        "scheme": "Prelude-iOS",
        "destination": "generic/platform=iOS",
        "configuration": "Release"
      },
      {
        "action": "BuildXcodeProjectScheme",
        "project": "Prelude.xcodeproj",
        "scheme": "Prelude-tvOS",
        "destination": "generic/platform=tvOS",
        "configuration": "Release"
      },
      {
        "action": "BuildXcodeProjectScheme",
        "project": "Prelude.xcodeproj",
        "scheme": "Prelude-UIKit-iOS",
        "destination": "generic/platform=iOS",
        "configuration": "Release"
      },
      {
        "action": "BuildXcodeProjectScheme",
        "project": "Prelude.xcodeproj",
        "scheme": "Prelude-UIKit-tvOS",
        "destination": "generic/platform=tvOS",
        "configuration": "Release"
      }
    ]
  },
  {
    "repository": "Git",
    "url": "https://github.com/kickstarter/Kickstarter-ReactiveExtensions",
    "path": "Kickstarter-ReactiveExtensions",
    "branch": "master",
    "maintainer": "stephen@stephencelis.com",
    "compatibility": [
      {
        "version": "3.0",
        "commit": "732eab9da730699f264dceb4f423586754191d67"
      }
    ],
    "platforms": [
      "Darwin"
    ],
    "actions": [
      {
        "action": "BuildXcodeProjectScheme",
        "project": "ReactiveExtensions.xcodeproj",
        "scheme": "ReactiveExtensions-iOS",
        "destination": "generic/platform=iOS",
        "configuration": "Release"
      },
      {
        "action": "BuildXcodeProjectScheme",
        "project": "ReactiveExtensions.xcodeproj",
        "scheme": "ReactiveExtensions-TestHelpers-iOS",
        "destination": "generic/platform=iOS",
        "configuration": "Release"
      },
      {
        "action": "BuildXcodeProjectScheme",
        "project": "ReactiveExtensions.xcodeproj",
        "scheme": "ReactiveExtensions-TestHelpers-tvOS",
        "destination": "generic/platform=tvOS",
        "configuration": "Release"
      },
      {
        "action": "BuildXcodeProjectScheme",
        "project": "ReactiveExtensions.xcodeproj",
        "scheme": "ReactiveExtensions-tvOS",
        "destination": "generic/platform=tvOS",
        "configuration": "Release"
      }
    ]
  },
  {
    "repository": "Git",
    "url": "https://github.com/onevcat/Kingfisher.git",
    "path": "Kingfisher",
    "branch": "master",
    "maintainer": "onev@onevcat.com",
    "compatibility": [
      {
        "version": "3.0",
        "commit": "5cfa0dd5c9fc48e1c31f574ad8eaa31a3a9d4003"
      }
    ],
    "platforms": [
      "Darwin"
    ],
    "actions": [
      {
        "action": "BuildXcodeWorkspaceScheme",
        "workspace": "Kingfisher.xcworkspace",
        "scheme": "Kingfisher",
        "destination": "generic/platform=iOS",
        "configuration": "Release"
      },
      {
        "action": "BuildXcodeWorkspaceScheme",
        "workspace": "Kingfisher.xcworkspace",
        "scheme": "Kingfisher-macOS",
        "destination": "generic/platform=macOS",
        "configuration": "Release"
      },
      {
        "action": "BuildXcodeWorkspaceScheme",
        "workspace": "Kingfisher.xcworkspace",
        "scheme": "Kingfisher-tvOS",
        "destination": "generic/platform=tvOS",
        "configuration": "Release"
      },
      {
        "action": "BuildXcodeWorkspaceScheme",
        "workspace": "Kingfisher.xcworkspace",
        "scheme": "Kingfisher-watchOS",
        "destination": "generic/platform=watchOS",
        "configuration": "Release"
      }
    ]
  },
  {
    "repository": "Git",
    "url": "https://github.com/IBM-Swift/Kitura.git",
    "path": "Kitura",
    "branch": "master",
    "maintainer": "navneet@us.ibm.com",
    "compatibility": [
      {
        "version": "4.0",
        "commit": "edbd229ba8b99db936bc552c8e4f8e190a6dc633"
      }
    ],
    "platforms": [
      "Darwin",
      "Linux"
    ],
    "actions": [
      {
        "action": "BuildSwiftPackage",
        "configuration": "release",
        "xfail": {
          "compatibility": {
            "4.0": {
              "branch": {
                "master": "https://bugs.swift.org/browse/SR-6748",
                "swift-4.1-branch": "https://bugs.swift.org/browse/SR-6748",
                "swift-4.2-branch": "https://bugs.swift.org/browse/SR-6748",
                "swift-5.0-branch": "https://bugs.swift.org/browse/SR-6748"
              }
            }
          }
        }
      }
    ]
  },
  {
    "repository": "Git",
    "url": "https://github.com/lyft/Kronos.git",
    "path": "Kronos",
    "branch": "master",
    "maintainer": "Reflejo@gmail.com",
    "compatibility": [
      {
        "version": "3.0",
        "commit": "56bb7200af13151184a319a4826e64764adacdf2"
      }
    ],
    "platforms": [
      "Darwin"
    ],
    "actions": [
      {
        "action": "BuildXcodeProjectTarget",
        "project": "Kronos.xcodeproj",
        "target": "Kronos",
        "destination": "generic/platform=iOS",
        "configuration": "Release"
      },
      {
        "action": "BuildXcodeProjectTarget",
        "project": "Kronos.xcodeproj",
        "target": "Kronos",
        "destination": "generic/platform=macOS",
        "configuration": "Release"
      },
      {
        "action": "BuildXcodeProjectTarget",
        "project": "Kronos.xcodeproj",
        "target": "Kronos",
        "destination": "generic/platform=tvOS",
        "configuration": "Release"
      },
      {
        "action": "BuildXcodeProjectTarget",
        "project": "Kronos.xcodeproj",
        "target": "Kronos",
        "destination": "generic/platform=iOS",
        "configuration": "Release"
      },
      {
        "action": "BuildSwiftPackage",
        "configuration": "release"
      },
      {
        "action": "TestSwiftPackage"
      }
    ]
  },
  {
    "repository": "Git",
    "url": "https://github.com/Bouke/Lark.git",
    "path": "Lark",
    "branch": "master",
    "maintainer": "bouke@haarsma.eu",
    "compatibility": [
      {
        "version": "3.0",
        "commit": "0179286cd571fa49a7d95cbcafa725cba9e11207"
      },
      {
        "version": "4.0",
        "commit": "7604f91d757d888c456f75e19c00ea755d94fe8f"
      }
    ],
    "platforms": [
      "Darwin"
    ],
    "actions": [
      {
        "action": "BuildSwiftPackage",
        "configuration": "release"
      },
      {
        "action": "TestSwiftPackage"
      }
    ]
  },
  {
    "repository": "Git",
    "url": "https://github.com/Moya/Moya.git",
    "path": "Moya",
    "branch": "master",
    "compatibility": [
      {
        "version": "3.1",
        "commit": "c4e58ee23db4aaec944505a2f7b001a89b602d7d"
      },
      {
        "version": "4.0.3",
        "commit": "4b3ff7e7ddd87c0ce73b39b5390c045fe1a8d4af"
      }
    ],
    "maintainer": "ash@ashfurrow.com",
    "platforms": [
      "Darwin"
    ],
    "actions": [
      {
        "action": "BuildSwiftPackage",
        "configuration": "release"
      },
      {
        "action": "TestSwiftPackage"
      }
    ]
  },
  {
    "repository": "Git",
    "url": "https://github.com/Bouke/NetService.git",
    "path": "NetService",
    "branch": "master",
    "maintainer": "bouke@haarsma.eu",
    "compatibility": [
      {
        "version": "3.1",
        "commit": "4c20bd99c56f6ba370faf1d014599f7149fb834d"
      },
      {
        "version": "4.0",
        "commit": "51256c161c32570267174469ac3826b7bb3da113"
      }
    ],
    "platforms": [
      "Darwin",
      "Linux"
    ],
    "actions": [
      {
        "action": "BuildSwiftPackage",
        "configuration": "release"
      },
      {
        "action": "TestSwiftPackage"
      }
    ]
  },
  {
    "repository": "Git",
    "url": "https://github.com/Hearst-DD/ObjectMapper.git",
    "path": "ObjectMapper",
    "branch": "master",
    "maintainer": "tristanhimmelman@gmail.com",
    "compatibility": [
      {
        "version": "3.0",
        "commit": "eef27bfcfd201036a12992b6988e64a088fe7354"
      }
    ],
    "platforms": [
      "Darwin"
    ],
    "actions": [
      {
        "action": "BuildXcodeWorkspaceScheme",
        "workspace": "ObjectMapper.xcworkspace",
        "scheme": "ObjectMapper-iOS",
        "destination": "generic/platform=iOS",
        "configuration": "Release",
        "xfail": {
          "compatibility": {
            "3.0": {
              "branch": {
                "master": "https://bugs.swift.org/browse/SR-6690",
                "swift-4.2-branch": "https://bugs.swift.org/browse/SR-6690"
              }
            }
          }
        }
      },
      {
        "action": "BuildXcodeWorkspaceScheme",
        "workspace": "ObjectMapper.xcworkspace",
        "scheme": "ObjectMapper-Mac",
        "destination": "generic/platform=macOS",
        "configuration": "Release",
        "xfail": {
          "compatibility": {
            "3.0": {
              "branch": {
                "master": "https://bugs.swift.org/browse/SR-6690",
                "swift-4.2-branch": "https://bugs.swift.org/browse/SR-6690"
              }
            }
          }
        }
      },
      {
        "action": "BuildXcodeWorkspaceScheme",
        "workspace": "ObjectMapper.xcworkspace",
        "scheme": "ObjectMapper-tvOS",
        "destination": "generic/platform=tvOS",
        "configuration": "Release",
        "xfail": {
          "compatibility": {
            "3.0": {
              "branch": {
                "master": "https://bugs.swift.org/browse/SR-6690",
                "swift-4.2-branch": "https://bugs.swift.org/browse/SR-6690"
              }
            }
          }
        }
      },
      {
        "action": "BuildXcodeWorkspaceScheme",
        "workspace": "ObjectMapper.xcworkspace",
        "scheme": "ObjectMapper-watchOS",
        "destination": "generic/platform=watchOS",
        "configuration": "Release",
        "xfail": {
          "compatibility": {
            "3.0": {
              "branch": {
                "master": "https://bugs.swift.org/browse/SR-6690",
                "swift-4.2-branch": "https://bugs.swift.org/browse/SR-6690"
              }
            }
          }
        }
      }
    ]
  },
  {
    "repository": "Git",
    "url": "https://github.com/PerfectlySoft/Perfect.git",
    "path": "Perfect",
    "branch": "master",
    "maintainer": "sean@perfect.org",
    "compatibility": [
      {
        "version": "3.0",
        "commit": "540feb1d8b3c1965823e0e3ecc9e975d47006b80"
      }
    ],
    "platforms": [
      "Darwin",
      "Linux"
    ],
    "actions": [
      {
        "action": "BuildSwiftPackage",
        "configuration": "release"
      }
    ]
  },
  {
    "repository": "Git",
    "url": "https://github.com/willowtreeapps/PinkyPromise.git",
    "path": "PinkyPromise",
    "branch": "master",
    "compatibility": [
      {
        "version": "3.0",
        "commit": "a127ac74685daec77dd4580bd82c8ace8cc9cc29"
      }
    ],
    "platforms": [
      "Darwin"
    ],
    "maintainer": "connerk@gmail.com",
    "actions": [
      {
        "action": "BuildXcodeProjectScheme",
        "project": "PinkyPromise.xcodeproj",
        "scheme": "PinkyPromise_iOS",
        "destination": "generic/platform=iOS",
        "configuration": "Release"
      },
      {
        "action": "BuildXcodeProjectScheme",
        "project": "PinkyPromise.xcodeproj",
        "scheme": "PinkyPromise_macOS",
        "destination": "generic/platform=macOS",
        "configuration": "Release"
      },
      {
        "action": "BuildSwiftPackage",
        "configuration": "release"
      },
      {
        "action": "TestXcodeProjectScheme",
        "project": "PinkyPromise.xcodeproj",
        "scheme": "PinkyPromise_iOS",
        "destination": "platform=iOS Simulator,name=iPhone 7",
        "configuration": "Release"
      },
      {
        "action": "TestXcodeProjectScheme",
        "project": "PinkyPromise.xcodeproj",
        "scheme": "PinkyPromise_macOS",
        "destination": "platform=macOS",
        "configuration": "Release"
      },
      {
        "action": "TestSwiftPackage"
      }
    ]
  },
  {
    "repository": "Git",
    "url": "https://github.com/pinterest/plank.git",
    "path": "Plank",
    "branch": "master",
    "compatibility": [
      {
        "version": "3.0",
        "commit": "d69c8e6f9942c098e589a75162d3196dec183929"
      },
      {
        "version": "4.0.3",
        "commit": "fe78418de7757d100c94f702e8effb5e7b8e93b8"
      }
    ],
    "maintainer": "rmalik@pinterest.com",
    "platforms": [
      "Darwin",
      "Linux"
    ],
    "actions": [
      {
        "action": "BuildSwiftPackage",
        "configuration": "release"
      },
      {
        "action": "TestSwiftPackage"
      }
    ]
  },
  {
    "repository": "Git",
    "url": "https://github.com/ProcedureKit/ProcedureKit.git",
    "path": "ProcedureKit",
    "branch": "master",
    "maintainer": "danthorpe@me.com",
    "compatibility": [
      {
        "version": "3.0",
        "commit": "d6389ea98ec2e0d17ab368f40045bfe48622ac67"
      },
      {
        "version": "3.1",
        "commit": "46bdfdf2910acc84e58ed686df14a46a5cbc61f4"
      }
    ],
    "platforms": [
      "Darwin"
    ],
    "actions": [
      {
        "action": "BuildXcodeProjectTarget",
        "project": "ProcedureKit.xcodeproj",
        "target": "ProcedureKit",
        "destination": "platform=macOS",
        "configuration": "Release",
        "xfail": {
          "compatibility": {
            "3.1": {
              "branch": {
                "master": "https://bugs.swift.org/browse/SR-6618",
                "swift-4.1-branch": "https://bugs.swift.org/browse/SR-6618",
                "swift-4.2-branch": "https://bugs.swift.org/browse/SR-6618",
                "swift-5.0-branch": "https://bugs.swift.org/browse/SR-6618"
              }
            }
          }
        }
      },
      {
        "action": "BuildXcodeProjectTarget",
        "project": "ProcedureKit.xcodeproj",
        "target": "ProcedureKit",
        "destination": "generic/platform=iOS",
        "configuration": "Release",
        "xfail": {
          "compatibility": {
            "3.1": {
              "branch": {
                "master": "https://bugs.swift.org/browse/SR-6618",
                "swift-4.1-branch": "https://bugs.swift.org/browse/SR-6618",
                "swift-4.2-branch": "https://bugs.swift.org/browse/SR-6618",
                "swift-5.0-branch": "https://bugs.swift.org/browse/SR-6618"
              }
            }
          }
        }
      },
      {
        "action": "BuildXcodeProjectTarget",
        "project": "ProcedureKit.xcodeproj",
        "target": "ProcedureKit",
        "destination": "generic/platform=watchOS",
        "configuration": "Release",
        "xfail": {
          "compatibility": {
            "3.1": {
              "branch": {
                "master": "https://bugs.swift.org/browse/SR-6618",
                "swift-4.1-branch": "https://bugs.swift.org/browse/SR-6618",
                "swift-4.2-branch": "https://bugs.swift.org/browse/SR-6618",
                "swift-5.0-branch": "https://bugs.swift.org/browse/SR-6618"
              }
            }
          }
        }
      },
      {
        "action": "BuildXcodeProjectTarget",
        "project": "ProcedureKit.xcodeproj",
        "target": "ProcedureKit",
        "destination": "generic/platform=tvOS",
        "configuration": "Release",
        "xfail": {
          "compatibility": {
            "3.1": {
              "branch": {
                "master": "https://bugs.swift.org/browse/SR-6618",
                "swift-4.1-branch": "https://bugs.swift.org/browse/SR-6618",
                "swift-4.2-branch": "https://bugs.swift.org/browse/SR-6618",
                "swift-5.0-branch": "https://bugs.swift.org/browse/SR-6618"
              }
            }
          }
        }
      },
      {
        "action": "BuildXcodeProjectTarget",
        "project": "ProcedureKit.xcodeproj",
        "target": "ProcedureKitCloud",
        "destination": "platform=macOS",
        "configuration": "Release",
        "xfail": {
          "compatibility": {
            "3.0": {
              "branch": {
                "swift-4.0-branch": "rdar://35814436"
              }
            },
            "3.1": {
              "branch": {
                "master": "https://bugs.swift.org/browse/SR-6618",
                "swift-4.1-branch": "https://bugs.swift.org/browse/SR-6618",
                "swift-4.2-branch": "https://bugs.swift.org/browse/SR-6618",
                "swift-5.0-branch": "https://bugs.swift.org/browse/SR-6618"
              }
            }
          }
        }
      },
      {
        "action": "TestXcodeProjectTarget",
        "project": "ProcedureKit.xcodeproj",
        "target": "ProcedureKit",
        "destination": "platform=macOS"
      }
    ]
  },
  {
    "repository": "Git",
    "url": "https://github.com/mxcl/PromiseKit.git",
    "path": "PromiseKit",
    "branch": "master",
    "maintainer": "mxcl@me.com",
    "compatibility": [
      {
        "version": "3.0",
        "commit": "63ccb34a3d2834b7b08ce2014536344966399668"
      },
      {
        "version": "3.1",
        "commit": "c538a244b110389483c71d5801f7944e042b5b7b"
      },
      {
        "version": "3.2",
        "commit": "c538a244b110389483c71d5801f7944e042b5b7b"
      },
      {
        "version": "4.0.3",
        "commit": "c538a244b110389483c71d5801f7944e042b5b7b"
      }
    ],
    "platforms": [
      "Darwin",
      "Linux"
    ],
    "actions": [
      {
        "action": "BuildXcodeProjectTarget",
        "project": "PromiseKit.xcodeproj",
        "target": "PromiseKit",
        "destination": "generic/platform=macOS",
        "configuration": "Release"
      },
      {
        "action": "BuildXcodeProjectTarget",
        "project": "PromiseKit.xcodeproj",
        "target": "PromiseKit",
        "destination": "generic/platform=iOS",
        "configuration": "Release"
      },
      {
        "action": "BuildXcodeProjectTarget",
        "project": "PromiseKit.xcodeproj",
        "target": "PromiseKit",
        "destination": "generic/platform=watchOS",
        "configuration": "Release"
      },
      {
        "action": "BuildXcodeProjectTarget",
        "project": "PromiseKit.xcodeproj",
        "target": "PromiseKit",
        "destination": "generic/platform=tvOS",
        "configuration": "Release"
      }
    ]
  },
  {
    "repository": "Git",
    "url": "https://github.com/mac-cain13/R.swift.git",
    "path": "R.swift",
    "branch": "master",
    "maintainer": "tom@lokhorst.eu",
    "compatibility": [
      {
        "version": "3.0",
        "commit": "ac56b87a94a4ea8b795af45012d0f89d4981919e"
      },
      {
        "version": "4.0",
        "commit": "c5273e456ef02230689f6db2172abb29901115f0"
      }
    ],
    "platforms": [
      "Darwin"
    ],
    "actions": [
      {
        "action": "BuildSwiftPackage",
        "configuration": "release"
      },
      {
        "action": "TestSwiftPackage"
      }
    ]
  },
  {
    "repository": "Git",
    "url": "https://github.com/asynchrony/Re-Lax.git",
    "path": "Re-Lax",
    "branch": "master",
    "maintainer": "marksands07@gmail.com",
    "compatibility": [
      {
        "version": "3.0",
        "commit": "b65d53b9547f2f5047c4253fb97ed1d504b4c36d"
      },
	  {
          "version": "4.0",
          "commit": "4502081d713257bb414d7dffa25f10ba59fa6770"
	  }
    ],
    "platforms": [
      "Darwin"
    ],
    "actions": [
      {
        "action": "BuildXcodeWorkspaceScheme",
        "workspace": "ReLax.xcworkspace",
        "scheme": "ReLax",
        "destination": "generic/platform=tvOS",
        "configuration": "Release"
      }
    ]
  },
  {
    "repository": "Git",
    "url": "https://github.com/ReSwift/ReSwift.git",
    "path": "ReSwift",
    "branch": "master",
    "maintainer": "Benjamin.Encz@gmail.com",
    "compatibility": [
      {
        "version": "3.0",
        "commit": "db35c2e64bb9c8385a821d580c1dad6c113d073d"
      }
    ],
    "platforms": [
      "Darwin"
    ],
    "actions": [
      {
        "action": "BuildXcodeProjectScheme",
        "project": "ReSwift.xcodeproj",
        "scheme": "ReSwift-iOS",
        "destination": "generic/platform=iOS",
        "configuration": "Release"
      },
      {
        "action": "BuildXcodeProjectScheme",
        "project": "ReSwift.xcodeproj",
        "scheme": "ReSwift-macOS",
        "destination": "generic/platform=macOS",
        "configuration": "Release"
      },
      {
        "action": "BuildXcodeProjectScheme",
        "project": "ReSwift.xcodeproj",
        "scheme": "ReSwift-tvOS",
        "destination": "generic/platform=tvOS",
        "configuration": "Release"
      },
      {
        "action": "BuildXcodeProjectScheme",
        "project": "ReSwift.xcodeproj",
        "scheme": "ReSwift-watchOS",
        "destination": "generic/platform=watchOS",
        "configuration": "Release"
      }
    ]
  },
  {
    "repository": "Git",
    "url": "https://github.com/ReactiveCocoa/ReactiveCocoa.git",
    "path": "ReactiveCocoa",
    "branch": "master",
    "compatibility": [
      {
        "version": "3.0",
        "commit": "fdc02f188228666d56966fd4f82fb596f14576f1"
      },
      {
        "version": "3.1",
        "commit": "339e7bdbc44f3c0e68ebc7fbbe7a59a259686703"
      },
      {
        "version": "3.2",
        "commit": "e5532fc81474ced9908965c5e4d5a91135fb2e2d"
      },
      {
        "version": "4.0",
        "commit": "e5532fc81474ced9908965c5e4d5a91135fb2e2d"
      }
    ],
    "platforms": [
      "Darwin"
    ],
    "maintainer": "anders@andersha.com",
    "actions": [
      {
        "action": "BuildXcodeWorkspaceScheme",
        "workspace": "ReactiveCocoa.xcworkspace",
        "scheme": "ReactiveCocoa-macOS",
        "destination": "generic/platform=macOS",
        "configuration": "Release",
        "xfail": {
          "compatibility": {
            "3.1": {
              "branch": {
                "master": "https://bugs.swift.org/browse/SR-6658",
                "swift-4.1-branch": "https://bugs.swift.org/browse/SR-6658",
                "swift-4.2-branch": "https://bugs.swift.org/browse/SR-6658",
                "swift-5.0-branch": "https://bugs.swift.org/browse/SR-6658"
              }
            }
          }
        }
      },
      {
        "action": "BuildXcodeWorkspaceScheme",
        "workspace": "ReactiveCocoa.xcworkspace",
        "scheme": "ReactiveCocoa-iOS",
        "destination": "generic/platform=iOS",
        "configuration": "Release",
        "xfail": {
          "compatibility": {
            "3.1": {
              "branch": {
                "master": "https://bugs.swift.org/browse/SR-6658",
                "swift-4.1-branch": "https://bugs.swift.org/browse/SR-6658",
                "swift-4.2-branch": "https://bugs.swift.org/browse/SR-6658",
                "swift-5.0-branch": "https://bugs.swift.org/browse/SR-6658"
              }
            }
          }
        }
      },
      {
        "action": "BuildXcodeWorkspaceScheme",
        "workspace": "ReactiveCocoa.xcworkspace",
        "scheme": "ReactiveCocoa-tvOS",
        "destination": "generic/platform=tvOS",
        "configuration": "Release",
        "xfail": {
          "compatibility": {
            "3.1": {
              "branch": {
                "master": "https://bugs.swift.org/browse/SR-6658",
                "swift-4.1-branch": "https://bugs.swift.org/browse/SR-6658",
                "swift-4.2-branch": "https://bugs.swift.org/browse/SR-6658",
                "swift-5.0-branch": "https://bugs.swift.org/browse/SR-6658"
              }
            }
          }
        }
      },
      {
        "action": "BuildXcodeWorkspaceScheme",
        "workspace": "ReactiveCocoa.xcworkspace",
        "scheme": "ReactiveCocoa-watchOS",
        "destination": "generic/platform=watchOS",
        "configuration": "Release",
        "xfail": {
          "compatibility": {
            "3.1": {
              "branch": {
                "master": "https://bugs.swift.org/browse/SR-6658",
                "swift-4.1-branch": "https://bugs.swift.org/browse/SR-6658",
                "swift-4.2-branch": "https://bugs.swift.org/browse/SR-6658",
                "swift-5.0-branch": "https://bugs.swift.org/browse/SR-6658"
              }
            }
          }
        }
      }
    ]
  },
  {
    "repository": "Git",
    "url": "https://github.com/ReactiveCocoa/ReactiveSwift.git",
    "path": "ReactiveSwift",
    "branch": "master",
    "compatibility": [
      {
        "version": "3.0",
        "commit": "1556b846de627cac0b96291ec2835fbc349c5e21"
      },
      {
        "version": "3.1",
        "commit": "b9d5b350a446b85704396ce332a1f9e4960cfc6b"
      },
      {
        "version": "3.2",
        "commit": "46fb4d4a8285286e54929add1d12f384675895c6"
      },
      {
        "version": "4.0",
        "commit": "46fb4d4a8285286e54929add1d12f384675895c6"
      }
    ],
    "platforms": [
      "Darwin",
      "Linux"
    ],
    "maintainer": "anders@andersha.com",
    "actions": [
      {
        "action": "BuildXcodeWorkspaceScheme",
        "workspace": "ReactiveSwift.xcworkspace",
        "scheme": "ReactiveSwift-macOS",
        "destination": "generic/platform=macOS",
        "configuration": "Release"
      },
      {
        "action": "BuildXcodeWorkspaceScheme",
        "workspace": "ReactiveSwift.xcworkspace",
        "scheme": "ReactiveSwift-iOS",
        "destination": "generic/platform=iOS",
        "configuration": "Release"
      },
      {
        "action": "BuildXcodeWorkspaceScheme",
        "workspace": "ReactiveSwift.xcworkspace",
        "scheme": "ReactiveSwift-tvOS",
        "destination": "generic/platform=tvOS",
        "configuration": "Release"
      },
      {
        "action": "BuildXcodeWorkspaceScheme",
        "workspace": "ReactiveSwift.xcworkspace",
        "scheme": "ReactiveSwift-watchOS",
        "destination": "generic/platform=watchOS",
        "configuration": "Release"
      }
    ]
  },
  {
    "repository": "Git",
    "url": "https://github.com/realm/realm-cocoa.git",
    "path": "Realm",
    "branch": "master",
    "maintainer": "ci@realm.io",
    "compatibility": [
      {
        "version": "3.2",
        "commit": "2493b356b3422f3bbb4dab27dc351f16ebdda13c"
      }
    ],
    "platforms": [
      "Darwin"
    ],
    "actions": [
      {
        "action": "BuildXcodeProjectScheme",
        "project": "Realm.xcodeproj",
        "scheme": "RealmSwift",
        "destination": "generic/platform=iOS",
        "configuration": "Release",
        "xfail": {
          "compatibility": {
            "3.2": {
              "branch": {
                "master": "https://bugs.swift.org/browse/SR-6538",
                "swift-4.1-branch": "https://bugs.swift.org/browse/SR-6538",
                "swift-4.2-branch": "https://bugs.swift.org/browse/SR-6538",
                "swift-5.0-branch": "https://bugs.swift.org/browse/SR-6538"
              }
            }
          }
        }
      },
      {
        "action": "BuildXcodeProjectScheme",
        "project": "Realm.xcodeproj",
        "scheme": "RealmSwift",
        "destination": "generic/platform=macOS",
        "configuration": "Release",
        "xfail": {
          "compatibility": {
            "3.2": {
              "branch": {
                "master": "https://bugs.swift.org/browse/SR-6538",
                "swift-4.1-branch": "https://bugs.swift.org/browse/SR-6538",
                "swift-4.2-branch": "https://bugs.swift.org/browse/SR-6538",
                "swift-5.0-branch": "https://bugs.swift.org/browse/SR-6538"
              }
            }
          }
        }
      },
      {
        "action": "BuildXcodeProjectScheme",
        "project": "Realm.xcodeproj",
        "scheme": "RealmSwift",
        "destination": "generic/platform=tvOS",
        "configuration": "Release",
        "xfail": {
          "compatibility": {
            "3.2": {
              "branch": {
                "master": "https://bugs.swift.org/browse/SR-6538",
                "swift-4.1-branch": "https://bugs.swift.org/browse/SR-6538",
                "swift-4.2-branch": "https://bugs.swift.org/browse/SR-6538",
                "swift-5.0-branch": "https://bugs.swift.org/browse/SR-6538"
              }
            }
          }
        }
      },
      {
        "action": "BuildXcodeProjectScheme",
        "project": "Realm.xcodeproj",
        "scheme": "RealmSwift",
        "destination": "generic/platform=watchOS",
        "configuration": "Release",
        "xfail": {
          "compatibility": {
            "3.2": {
              "branch": {
                "master": "https://bugs.swift.org/browse/SR-6538",
                "swift-4.1-branch": "https://bugs.swift.org/browse/SR-6538",
                "swift-4.2-branch": "https://bugs.swift.org/browse/SR-6538",
                "swift-5.0-branch": "https://bugs.swift.org/browse/SR-6538"
              }
            }
          }
        }
      }
    ]
  },
  {
    "repository": "Git",
    "url": "https://github.com/antitypical/Result.git",
    "path": "Result",
    "branch": "master",
    "compatibility": [
      {
        "version": "3.1",
        "commit": "1a2a979e6399dfb3574c935d6ccee36bc0214405"
      },
      {
        "version": "4.0",
        "commit": "7477584259bfce2560a19e06ad9f71db441fff11"
      }
    ],
    "maintainer": "matt@diephouse.com",
    "platforms": [
      "Darwin",
      "Linux"
    ],
    "actions": [
      {
        "action": "BuildSwiftPackage",
        "configuration": "release"
      },
      {
        "action": "TestSwiftPackage"
      }
    ]
  },
  {
    "repository": "Git",
    "url": "https://github.com/RxSwiftCommunity/RxDataSources",
    "path": "RxDataSources",
    "branch": "master",
    "maintainer": "krunoslav.zaher@gmail.com",
    "compatibility": [
      {
        "version": "3.0",
        "commit": "c06ebe2207ed3a74d69a9d9b9bb59b48b64a09b4"
      }
    ],
    "platforms": [
      "Darwin"
    ],
    "actions": [
      {
        "action": "BuildXcodeProjectTarget",
        "project": "Pods/Pods.xcodeproj",
        "target": "Pods-RxDataSources",
        "destination": "generic/platform=iOS",
        "configuration": "Release"
      },
      {
        "action": "BuildXcodeProjectTarget",
        "project": "Pods/Pods.xcodeproj",
        "target": "Pods-Example",
        "destination": "generic/platform=iOS",
        "configuration": "Release"
      }
    ]
  },
  {
    "repository": "Git",
    "url": "https://github.com/ReactiveX/RxSwift.git",
    "path": "RxSwift",
    "branch": "master",
    "maintainer": "krunoslav.zaher@gmail.com",
    "compatibility": [
      {
        "version": "3.1",
        "commit": "102424379fb8d6c69b33b95c67504679042f44cc"
      },
      {
        "version": "4.0.3",
        "commit": "3e848781c7756accced855a6317a4c2ff5e8588b"
      }
    ],
    "platforms": [
      "Darwin"
    ],
    "actions": [
      {
        "action": "BuildXcodeWorkspaceScheme",
        "workspace": "Rx.xcworkspace",
        "scheme": "RxSwift-macOS",
        "destination": "platform=macOS",
        "configuration": "Release"
      },
      {
        "action": "BuildXcodeWorkspaceScheme",
        "workspace": "Rx.xcworkspace",
        "scheme": "RxSwift-iOS",
        "destination": "generic/platform=iOS",
        "configuration": "Release"
      },
      {
        "action": "BuildXcodeWorkspaceScheme",
        "workspace": "Rx.xcworkspace",
        "scheme": "RxSwift-tvOS",
        "destination": "generic/platform=tvOS",
        "configuration": "Release"
      },
      {
        "action": "BuildXcodeWorkspaceScheme",
        "workspace": "Rx.xcworkspace",
        "scheme": "RxSwift-watchOS",
        "destination": "generic/platform=watchOS",
        "configuration": "Release"
      },
      {
        "action": "BuildXcodeWorkspaceScheme",
        "workspace": "Rx.xcworkspace",
        "scheme": "RxCocoa-macOS",
        "destination": "platform=macOS",
        "configuration": "Release"
      },
      {
        "action": "BuildXcodeWorkspaceScheme",
        "workspace": "Rx.xcworkspace",
        "scheme": "RxCocoa-iOS",
        "destination": "generic/platform=iOS",
        "configuration": "Release"
      },
      {
        "action": "BuildXcodeWorkspaceScheme",
        "workspace": "Rx.xcworkspace",
        "scheme": "RxCocoa-tvOS",
        "destination": "generic/platform=tvOS",
        "configuration": "Release",
        "xfail": {
          "compatibility": {
            "4.0.3": {
              "branch": { 
                "master": "https://bugs.swift.org/browse/SR-7098",
                "swift-4.2-branch": "https://bugs.swift.org/browse/SR-7098"
              }
            }
          }
        }
      },
      {
        "action": "BuildXcodeWorkspaceScheme",
        "workspace": "Rx.xcworkspace",
        "scheme": "RxCocoa-watchOS",
        "destination": "generic/platform=watchOS",
        "configuration": "Release"
      },
      {
        "action": "BuildXcodeWorkspaceScheme",
        "workspace": "Rx.xcworkspace",
        "scheme": "RxBlocking-macOS",
        "destination": "platform=macOS",
        "configuration": "Release"
      },
      {
        "action": "BuildXcodeWorkspaceScheme",
        "workspace": "Rx.xcworkspace",
        "scheme": "RxBlocking-iOS",
        "destination": "generic/platform=iOS",
        "configuration": "Release"
      },
      {
        "action": "BuildXcodeWorkspaceScheme",
        "workspace": "Rx.xcworkspace",
        "scheme": "RxBlocking-tvOS",
        "destination": "generic/platform=tvOS",
        "configuration": "Release"
      },
      {
        "action": "BuildXcodeWorkspaceScheme",
        "workspace": "Rx.xcworkspace",
        "scheme": "RxBlocking-watchOS",
        "destination": "generic/platform=watchOS",
        "configuration": "Release"
      },
      {
        "action": "BuildXcodeWorkspaceScheme",
        "workspace": "Rx.xcworkspace",
        "scheme": "RxTests-macOS",
        "destination": "platform=macOS",
        "configuration": "Release"
      },
      {
        "action": "BuildXcodeWorkspaceScheme",
        "workspace": "Rx.xcworkspace",
        "scheme": "RxTests-iOS",
        "destination": "generic/platform=iOS",
        "configuration": "Release"
      },
      {
        "action": "BuildXcodeWorkspaceScheme",
        "workspace": "Rx.xcworkspace",
        "scheme": "RxTests-tvOS",
        "destination": "generic/platform=tvOS",
        "configuration": "Release"
      }
    ]
  },
  {
    "repository": "Git",
    "url": "https://github.com/Bouke/SRP.git",
    "path": "SRP",
    "branch": "master",
    "maintainer": "bouke@haarsma.eu",
    "compatibility": [
      {
        "version": "4.0",
        "commit": "b166838d4cf9218933c03151d62e50772460f95e"
      }
    ],
    "platforms": [
      "Darwin"
    ],
    "actions": [
      {
        "action": "BuildSwiftPackage",
        "configuration": "release"
      },
      {
        "action": "TestSwiftPackage"
      }
    ]
  },
  {
    "repository": "Git",
    "url": "https://github.com/nodes-ios/Serpent.git",
    "path": "Serpent",
    "branch": "master",
    "compatibility": [
      {
        "version": "3.0",
        "commit": "16a3bf87f4b3ad13827c65deabb0bf0af07ae59d"
      }
    ],
    "platforms": [
      "Darwin",
      "Linux"
    ],
    "maintainer": "ios@nodes.dk",
    "actions": [
      {
        "action": "BuildSwiftPackage",
        "configuration": "release"
      }
    ]
  },
  {
    "repository": "Git",
    "url": "https://github.com/krzysztofzablocki/Sourcery.git",
    "path": "Sourcery",
    "branch": "master",
    "maintainer": "krzysztof.zablocki@pixle.pl",
    "compatibility": [
      {
        "version": "4.0",
        "commit": "3041ba7ed84138f13e7973d34973dce2b10259be"
      }
    ],
    "platforms": [
      "Darwin"
    ],
    "actions": [
      {
        "action": "BuildSwiftPackage",
        "configuration": "release",
        "xfail": {
          "compatibility": {
            "4.0": {
              "branch": {
                "master": "https://bugs.swift.org/browse/SR-6556",
                "swift-4.2-branch": "https://bugs.swift.org/browse/SR-7273"
              }
            }
          }
        }
      },
      {
        "action": "TestSwiftPackage"
      }
    ]
  },
  {
    "repository": "Git",
    "url": "https://github.com/daltoniam/Starscream",
    "path": "Starscream",
    "branch": "master",
    "maintainer": "daltoniam@gmail.com",
    "compatibility": [
      {
        "version": "3.0",
        "commit": "13859364e33368687a5ee0c9cc0d5782e4212b66"
      }
    ],
    "platforms": [
      "Darwin"
    ],
    "actions": [
      {
        "action": "BuildXcodeProjectScheme",
        "project": "examples/AutobahnTest/Autobahn.xcodeproj",
        "scheme": "Starscream",
        "destination": "generic/platform=iOS",
        "configuration": "Release"
      },
      {
        "action": "BuildXcodeProjectScheme",
        "project": "examples/AutobahnTest/Autobahn.xcodeproj",
        "scheme": "StarscreamOSX",
        "destination": "generic/platform=macOS",
        "configuration": "Release"
      },
      {
        "action": "BuildXcodeProjectScheme",
        "project": "examples/AutobahnTest/Autobahn.xcodeproj",
        "scheme": "StarscreamTv",
        "destination": "generic/platform=tvOS",
        "configuration": "Release"
      },
      {
        "action": "BuildXcodeProjectScheme",
        "project": "examples/SimpleTest/SimpleTest.xcodeproj",
        "scheme": "Starscream",
        "destination": "generic/platform=iOS",
        "configuration": "Release"
      },
      {
        "action": "BuildXcodeProjectScheme",
        "project": "examples/SimpleTest/SimpleTest.xcodeproj",
        "scheme": "StarscreamOSX",
        "destination": "generic/platform=macOS",
        "configuration": "Release"
      },
      {
        "action": "BuildXcodeProjectScheme",
        "project": "examples/SimpleTest/SimpleTest.xcodeproj",
        "scheme": "StarscreamTv",
        "destination": "generic/platform=tvOS",
        "configuration": "Release"
      },
      {
        "action": "BuildXcodeProjectScheme",
        "project": "Starscream.xcodeproj",
        "scheme": "Starscream",
        "destination": "generic/platform=iOS",
        "configuration": "Release"
      },
      {
        "action": "BuildXcodeProjectScheme",
        "project": "Starscream.xcodeproj",
        "scheme": "StarscreamOSX",
        "destination": "generic/platform=macOS",
        "configuration": "Release"
      },
      {
        "action": "BuildXcodeProjectScheme",
        "project": "Starscream.xcodeproj",
        "scheme": "StarscreamTv",
        "destination": "generic/platform=tvOS",
        "configuration": "Release"
      }
    ]
  },
  {
    "repository": "Git",
    "url": "https://github.com/mattt/Surge",
    "path": "Surge",
    "branch": "master",
    "maintainer": "rfdickerson@gmail.com",
    "compatibility": [
      {
        "version": "3.2",
        "commit": "64d93875a2aa9391724b039867be567ead84a11a"
      }
    ],
    "platforms": [
      "Darwin"
    ],
    "actions": [
      {
        "action": "BuildXcodeProjectScheme",
        "project": "Surge.xcodeproj",
        "scheme": "Surge",
        "destination": "generic/platform=iOS",
        "configuration": "Release"
      }
    ]
  },
  {
    "repository": "Git",
    "url": "https://github.com/malcommac/SwiftDate",
    "path": "SwiftDate",
    "branch": "master",
    "maintainer": "me@danielemargutti.com",
    "compatibility": [
      {
        "version": "3.0",
        "commit": "b8a6ace0b4a419d377886615ece14a3f259323fc"
      }
    ],
    "platforms": [
      "Darwin"
    ],
    "actions": [
      {
        "action": "BuildXcodeProjectScheme",
        "project": "SwiftDate/SwiftDate.xcodeproj",
        "scheme": "SwiftDate_iOS",
        "destination": "generic/platform=iOS",
        "configuration": "Release"
      },
      {
        "action": "BuildXcodeProjectScheme",
        "project": "SwiftDate/SwiftDate.xcodeproj",
        "scheme": "SwiftDate_macOS",
        "destination": "generic/platform=macOS",
        "configuration": "Release"
      },
      {
        "action": "BuildXcodeProjectScheme",
        "project": "SwiftDate/SwiftDate.xcodeproj",
        "scheme": "SwiftDate_tvOS",
        "destination": "generic/platform=tvOS",
        "configuration": "Release"
      },
      {
        "action": "BuildXcodeProjectScheme",
        "project": "SwiftDate/SwiftDate.xcodeproj",
        "scheme": "SwiftDate_watchOS",
        "destination": "generic/platform=watchOS",
        "configuration": "Release"
      }
    ]
  },
  {
    "repository": "Git",
    "url": "https://github.com/davecom/SwiftGraph.git",
    "path": "SwiftGraph",
    "branch": "master",
    "maintainer": "david@oaksnow.com",
    "compatibility": [
      {
        "version": "3.1",
        "commit": "07b088eef5cb883e5544ea4d2e9a1338318f0596"
      },
      {
        "version": "4.0.3",
        "commit": "639e382b21975d900afadbcfaf02ff50c90409b7"
      }
    ],
    "platforms": [
      "Darwin",
      "Linux"
    ],
    "actions": [
      {
        "action": "BuildSwiftPackage",
        "configuration": "release"
      }
    ]
  },
  {
    "repository": "Git",
    "url": "https://github.com/realm/SwiftLint.git",
    "path": "SwiftLint",
    "branch": "master",
    "compatibility": [
      {
        "version": "4.0",
        "commit": "549d4c97664bea31af61a4d3d6184dc3e970880a"
      }
    ],
    "maintainer": "jp@jpsim.com",
    "platforms": [
      "Darwin",
      "Linux"
    ],
    "actions": [
      {
        "action": "BuildSwiftPackage",
        "configuration": "release"
      },
      {
        "action": "TestSwiftPackage"
      }
    ]
  },
  {
    "repository": "Git",
    "url": "https://github.com/SwifterSwift/SwifterSwift.git",
    "path": "SwifterSwift",
    "branch": "master",
    "maintainer": "omaralbeik@gmail.com",
    "compatibility": [
      {
        "version": "3.0",
        "commit": "66e5237f055f72f725536cd3322f7f6483e7aeed"
      }
    ],
    "platforms": [
      "Darwin"
    ],
    "actions": [
      {
        "action": "BuildXcodeWorkspaceScheme",
        "workspace": "SwifterSwift.xcworkspace",
        "scheme": "SwifterSwift iOS",
        "destination": "generic/platform=iOS",
        "configuration": "Release"
      },
      {
        "action": "BuildXcodeWorkspaceScheme",
        "workspace": "SwifterSwift.xcworkspace",
        "scheme": "SwifterSwift macOS",
        "destination": "generic/platform=macOS",
        "configuration": "Release"
      },
      {
        "action": "BuildXcodeWorkspaceScheme",
        "workspace": "SwifterSwift.xcworkspace",
        "scheme": "SwifterSwift tvOS",
        "destination": "generic/platform=tvOS",
        "configuration": "Release"
      },
      {
        "action": "BuildXcodeWorkspaceScheme",
        "workspace": "SwifterSwift.xcworkspace",
        "scheme": "SwifterSwift watchOS",
        "destination": "generic/platform=watchOS",
        "configuration": "Release"
      },
      {
        "action": "TestXcodeWorkspaceScheme",
        "workspace": "SwifterSwift.xcworkspace",
        "scheme": "SwifterSwift iOSTests",
        "destination": "platform=iOS Simulator,name=iPhone 7,OS=10.2"
      },
      {
        "action": "TestXcodeWorkspaceScheme",
        "workspace": "SwifterSwift.xcworkspace",
        "scheme": "SwifterSwift tvOSTests",
        "destination": "platform=tvOS Simulator,name=Apple TV 1080p"
      },
      {
        "action": "TestXcodeWorkspaceScheme",
        "workspace": "SwifterSwift.xcworkspace",
        "scheme": "SwifterSwift macOSTests",
        "destination": "platform=macOS"
      }
    ]
  },
  {
    "repository": "Git",
    "url": "https://github.com/SwifterSwift/SwifterSwift.git",
    "path": "SwifterSwift",
    "branch": "master",
    "maintainer": "omaralbeik@gmail.com",
    "compatibility": [
      {
        "version": "4.0",
        "commit": "21316259f00fe1254d985e89dad6a50de08f551f"
      }
    ],
    "platforms": [
      "Darwin"
    ],
    "actions": [
      {
        "action": "BuildXcodeWorkspaceScheme",
        "workspace": "SwifterSwift.xcworkspace",
        "scheme": "SwifterSwift-iOS",
        "destination": "generic/platform=iOS",
        "configuration": "Release"
      },
      {
        "action": "BuildXcodeWorkspaceScheme",
        "workspace": "SwifterSwift.xcworkspace",
        "scheme": "SwifterSwift-macOS",
        "destination": "generic/platform=macOS",
        "configuration": "Release"
      },
      {
        "action": "BuildXcodeWorkspaceScheme",
        "workspace": "SwifterSwift.xcworkspace",
        "scheme": "SwifterSwift-tvOS",
        "destination": "generic/platform=tvOS",
        "configuration": "Release"
      },
      {
        "action": "BuildXcodeWorkspaceScheme",
        "workspace": "SwifterSwift.xcworkspace",
        "scheme": "SwifterSwift-watchOS",
        "destination": "generic/platform=watchOS",
        "configuration": "Release"
      },
      {
        "action": "TestXcodeWorkspaceScheme",
        "workspace": "SwifterSwift.xcworkspace",
        "scheme": "SwifterSwift-iOSTests",
        "destination": "platform=iOS Simulator,name=iPhone 7,OS=10.2"
      },
      {
        "action": "TestXcodeWorkspaceScheme",
        "workspace": "SwifterSwift.xcworkspace",
        "scheme": "SwifterSwift-tvOSTests",
        "destination": "platform=tvOS Simulator,name=Apple TV 1080p"
      },
      {
        "action": "TestXcodeWorkspaceScheme",
        "workspace": "SwifterSwift.xcworkspace",
        "scheme": "SwifterSwift-macOSTests",
        "destination": "platform=macOS"
      }
    ]
  },
  {
    "repository": "Git",
    "url": "https://github.com/devxoul/Then.git",
    "path": "Then",
    "branch": "master",
    "maintainer": "devxoul@gmail.com",
    "compatibility": [
      {
        "version": "3.1",
        "commit": "daaea1ac2100ae86bd20f0920ebbd2f1becb2e6e"
      }
    ],
    "platforms": [
      "Darwin"
    ],
    "actions": [
      {
        "action": "BuildSwiftPackage",
        "configuration": "release"
      },
      {
        "action": "TestSwiftPackage"
      }
    ]
  },
  {
    "repository": "Git",
    "url": "https://github.com/urbn/URBNJSONDecodableSPM",
    "path": "URBNJSONDecodableSPM",
    "branch": "master",
    "maintainer": "lsykes@urbn.com",
    "compatibility": [
      {
        "version": "3.1",
        "commit": "6dc998583b170395e8ba03cacabe1ea44256b1bd"
      }
    ],
    "platforms": [
      "Darwin"
    ],
    "actions": [
      {
        "action": "BuildSwiftPackage",
        "configuration": "release"
      }
    ]
  },
  {
    "repository": "Git",
    "url": "https://github.com/intelygenz/Kommander-iOS.git",
    "path": "kommander",
    "branch": "master",
    "maintainer": "alejandro.ruperez@intelygenz.com",
    "compatibility": [
      {
        "version": "3.1",
        "commit": "1d258f90416b82cafa2b1cf0146720ce99ceaf28"
      }
    ],
    "platforms": [
      "Darwin"
    ],
    "actions": [
      {
        "action": "BuildXcodeWorkspaceScheme",
        "workspace": "Kommander.xcworkspace",
        "scheme": "Kommander",
        "destination": "generic/platform=iOS",
        "configuration": "Release"
      },
      {
        "action": "BuildXcodeWorkspaceScheme",
        "workspace": "Kommander.xcworkspace",
        "scheme": "Kommander macOS",
        "destination": "generic/platform=macOS",
        "configuration": "Release"
      },
      {
        "action": "BuildXcodeWorkspaceScheme",
        "workspace": "Kommander.xcworkspace",
        "scheme": "Kommander tvOS",
        "destination": "generic/platform=tvOS",
        "configuration": "Release"
      },
      {
        "action": "BuildXcodeWorkspaceScheme",
        "workspace": "Kommander.xcworkspace",
        "scheme": "Kommander watchOS",
        "destination": "generic/platform=watchOS",
        "configuration": "Release"
      }
    ]
  },
  {
    "repository": "Git",
    "url": "https://github.com/alexruperez/LaunchScreenSnapshot.git",
    "path": "launchscreensnapshot",
    "branch": "master",
    "maintainer": "contact@alexruperez.com",
    "compatibility": [
      {
        "version": "3.1",
        "commit": "9af0557c932b69648ff5aa0c70b5468fdf65cb93"
      }
    ],
    "platforms": [
      "Darwin"
    ],
    "actions": [
      {
        "action": "BuildXcodeWorkspaceScheme",
        "workspace": "LaunchScreenSnapshot.xcworkspace",
        "scheme": "LaunchScreenSnapshot",
        "destination": "generic/platform=iOS",
        "configuration": "Release"
      }
    ]
  },
  {
    "repository": "Git",
    "url": "https://github.com/lyft/mapper.git",
    "path": "mapper",
    "branch": "master",
    "maintainer": "k@keith.so",
    "compatibility": [
      {
        "version": "3.0",
        "commit": "db431abebe6b6ec632a3829edd75be0a440e331a"
      },
      {
        "version": "4.0",
        "commit": "45f5726304f41e6e6ad5d3d836e89940e165f48d"
      }
    ],
    "platforms": [
      "Darwin"
    ],
    "actions": [
      {
        "action": "BuildXcodeProjectTarget",
        "project": "Mapper.xcodeproj",
        "target": "Mapper",
        "destination": "generic/platform=iOS",
        "configuration": "Release"
      },
      {
        "action": "BuildXcodeProjectTarget",
        "project": "Mapper.xcodeproj",
        "target": "Mapper",
        "destination": "generic/platform=macOS",
        "configuration": "Release"
      },
      {
        "action": "BuildXcodeProjectTarget",
        "project": "Mapper.xcodeproj",
        "target": "Mapper",
        "destination": "generic/platform=tvOS",
        "configuration": "Release"
      },
      {
        "action": "BuildXcodeProjectTarget",
        "project": "Mapper.xcodeproj",
        "target": "Mapper",
        "destination": "generic/platform=watchOS",
        "configuration": "Release"
      },
      {
        "action": "BuildSwiftPackage",
        "configuration": "release"
      },
      {
        "action": "TestSwiftPackage"
      }
    ]
  },
  {
    "repository": "Git",
    "url": "https://github.com/louisdh/panelkit.git",
    "path": "panelkit",
    "branch": "master",
    "compatibility": [
      {
        "version": "3.0",
        "commit": "d451d956fb31f0ca5d76940c0b1db46b8c74a089"
      },
      {
        "version": "4.0.3",
        "commit": "3ede6efaa9d2b2502ad069b16215513f3e515119"
      }
    ],
    "platforms": [
      "Darwin"
    ],
    "maintainer": "louisdhauwe@silverfox.be",
    "actions": [
      {
        "action": "BuildXcodeWorkspaceScheme",
        "workspace": "PanelKit.xcworkspace",
        "scheme": "PanelKit",
        "destination": "generic/platform=iOS",
        "configuration": "Release"
      },
      {
        "action": "BuildXcodeWorkspaceScheme",
        "workspace": "PanelKit.xcworkspace",
        "scheme": "Example",
        "destination": "generic/platform=iOS",
        "configuration": "Release"
      },
      {
        "action": "TestXcodeWorkspaceScheme",
        "workspace": "PanelKit.xcworkspace",
        "scheme": "PanelKitTests",
        "destination": "platform=iOS Simulator,name=iPad Pro (12.9 inch)"
      }
    ]
  },
  {
    "repository": "Git",
    "url": "https://github.com/bustoutsolutions/siesta.git",
    "path": "siesta",
    "branch": "master",
    "compatibility": [
      {
        "version": "3.0",
        "commit": "1665db77a35b0e5c60269825d2e9b4d6971b81b5"
      },
      {
        "version": "4.0",
        "commit": "926127231446fc5c1c8c3236033914a4006ab9a2"
      }
    ],
    "maintainer": "cantrell@pobox.com",
    "platforms": [
      "Darwin"
    ],
    "actions": [
      {
        "action": "BuildXcodeProjectTarget",
        "project": "Siesta.xcodeproj",
        "target": "Siesta iOS",
        "destination": "generic/platform=iOS",
        "configuration": "Release"
      },
      {
        "action": "BuildXcodeProjectTarget",
        "project": "Siesta.xcodeproj",
        "target": "Siesta macOS",
        "destination": "generic/platform=macOS",
        "configuration": "Release"
      },
      {
        "action": "BuildXcodeProjectTarget",
        "project": "Siesta.xcodeproj",
        "target": "SiestaUI iOS",
        "destination": "generic/platform=iOS",
        "configuration": "Release"
      },
      {
        "action": "BuildXcodeProjectTarget",
        "project": "Siesta.xcodeproj",
        "target": "SiestaUI macOS",
        "destination": "generic/platform=macOS",
        "configuration": "Release"
      }
    ]
  },
  {
    "repository": "Git",
    "url": "https://github.com/vapor/vapor.git",
    "path": "vapor",
    "branch": "master",
    "maintainer": "tanner@vapor.codes",
    "compatibility": [
      {
        "version": "3.0",
        "commit": "652e8d8316696bd0f0bbde07da555210e81557f1"
      }
    ],
    "platforms": [
      "Darwin",
      "Linux"
    ],
    "actions": [
      {
        "action": "BuildSwiftPackage",
        "configuration": "release",
        "xfail": {
          "compatibility": {
            "3.0": {
              "branch": {
                "master": "https://bugs.swift.org/browse/SR-7233",
                "swift-4.2-branch": "https://bugs.swift.org/browse/SR-7233"
              }
            }
          }
	}
      }
    ]
  }
]<|MERGE_RESOLUTION|>--- conflicted
+++ resolved
@@ -615,27 +615,7 @@
     "actions": [
       {
         "action": "BuildSwiftPackage",
-<<<<<<< HEAD
-        "configuration": "release",
-        "xfail": {
-          "compatibility": {
-            "4.0": {
-              "branch": {
-                "master": "https://bugs.swift.org/browse/SR-6907",
-                "swift-4.2-branch": "https://bugs.swift.org/browse/SR-6907"
-              }
-            },
-            "3.1": {
-              "branch": {
-                "master": "https://bugs.swift.org/browse/SR-6907",
-                "swift-4.2-branch": "https://bugs.swift.org/browse/SR-6907"
-              }
-            }
-          }
-        }
-=======
         "configuration": "release"
->>>>>>> f0edc039
       },
       {
         "action": "TestSwiftPackage"
