--- conflicted
+++ resolved
@@ -885,7 +885,6 @@
   },
   {
     "repository": "Git",
-<<<<<<< HEAD
     "url": "https://github.com/davecom/SwiftGraph.git",
     "path": "SwiftGraph",
     "branch": "master",
@@ -893,31 +892,18 @@
     "compatibility": {
       "3.1": {
         "commit": "07b088eef5cb883e5544ea4d2e9a1338318f0596"
-=======
-    "url": "https://github.com/nodes-ios/Serpent.git",
-    "path": "Serpent",
-    "branch": "master",
-    "compatibility": {
-      "3.0": {
-        "commit": "16a3bf87f4b3ad13827c65deabb0bf0af07ae59d"
->>>>>>> ab3065e7
       }
     },
     "platforms": [
       "Darwin",
       "Linux"
     ],
-<<<<<<< HEAD
-=======
-    "maintainer": "ios@nodes.dk",
->>>>>>> ab3065e7
     "actions": [
       {
         "action": "BuildSwiftPackage",
         "configuration": "release"
       }
     ]
-<<<<<<< HEAD
   },
   {
     "repository": "Git",
@@ -1151,7 +1137,27 @@
         "configuration": "Release"
       }
     ]
-=======
->>>>>>> ab3065e7
+  },
+  {
+    "repository": "Git",
+    "url": "https://github.com/nodes-ios/Serpent.git",
+    "path": "Serpent",
+    "branch": "master",
+    "compatibility": {
+      "3.0": {
+        "commit": "16a3bf87f4b3ad13827c65deabb0bf0af07ae59d"
+      }
+    },
+    "platforms": [
+      "Darwin",
+      "Linux"
+    ],
+    "maintainer": "ios@nodes.dk",
+    "actions": [
+      {
+        "action": "BuildSwiftPackage",
+        "configuration": "release"
+      }
+    ]
   }
 ]